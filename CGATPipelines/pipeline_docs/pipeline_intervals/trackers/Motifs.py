import os
import re
import math
import numpy
import numpy.ma
import xml.etree.ElementTree
from IntervalReport import *

##########################################################################
##########################################################################
##########################################################################
# compute MAST curve
##########################################################################


def computeMastCurve(evalues):
    '''compute a MAST curve.

    see http://www.nature.com/nbt/journal/v26/n12/extref/nbt.1508-S1.pdf

    returns a tuple of arrays (evalues, with_motifs, explained)
    '''

    if len(evalues) == 0:
        raise ValueError("no data")

    mi, ma = math.floor(min(evalues)), math.ceil(max(evalues))

    if mi == ma:
        raise ValueError("not enough data")

    hist, bin_edges = numpy.histogram(evalues, bins=numpy.arange(mi, ma, 1.0))
    with_motifs = numpy.cumsum(hist)
    explained = numpy.array(with_motifs)

    for x, evalue in enumerate(bin_edges[:-1]):
        explained[x] -= evalue

    explained[explained < 0] = 0

    return bin_edges[:-1], with_motifs, explained

##########################################################################
##########################################################################
##########################################################################
##
##########################################################################


def getFDR(samples, control, num_bins=1000):
    '''return the score cutoff at a certain FDR threshold using scores and
    control scores.  Note that this method assumes that a higher score
    is a better result.

    The FDR is defined as fdr = expected number of false positives
    (FP) / number of positives (P)

    Given a certain score threshold s , the following will be used as
    approximations:

    FP: the number of controls with a score of less than or equal to s. These
        are all assumed to be false positives. Both samples and control should
        contain rougly equal number of entries, but FP is scaled to be equivalent to P.

    P: the number of samples with a score of less than or equal to s. These
       are a mixture of both true and false positives.

    returns the score cutoff at FDR threshold.

    '''

    if len(samples) == 0 or len(control) == 0:
        return None, None

    mi1, ma1 = min(samples), max(samples)
    mi2, ma2 = min(control), max(control)
    mi, ma = min(mi1, mi2), max(ma1, ma2)
    hist_samples, bin_edges_samples = numpy.histogram(
        samples, range=(mi, ma), bins=num_bins)
    hist_control, bin_edges_control = numpy.histogram(
        control, range=(mi, ma), bins=num_bins)
    hist_samples = hist_samples[::-1].cumsum()
    hist_control = hist_control[::-1].cumsum()
    bin_edges = bin_edges_samples[::-1]

    # correct for unequal size in the two sets
    correction = float(len(samples)) / len(control)

    fdrs = []
    m = 0
    for s, p, fp in zip(bin_edges[:-1], hist_samples, hist_control):
        if p != 0:
            fdr = min(1.0, correction * float(fp) / p)
            m = max(m, fdr)
        fdrs.append(m)

    return bin_edges[:-1][::-1], fdrs[::-1]

##########################################################################
##########################################################################
##########################################################################
##
##########################################################################


def getMastEvalueCutoff(evalues, control_evalues, fdr=0.1):
    '''return the E-Value cutoff at a certain FDR threshold
    using the control tracks.

    returns the evalue cutoff at FDR threshold.
    '''
    bin_edges, fdrs = getFDR(
        [-x for x in evalues], [-x for x in control_evalues])

    for bin, f in zip(bin_edges, fdrs):
        if f < fdr:
            return -bin

    return 0


##########################################################################
##########################################################################
##########################################################################
# Base class for mast analysis
##########################################################################
class Mast(IntervalTracker):
    pattern = "(.*)_mast$"

    def getSlices(self):
        return self.getValues("SELECT DISTINCT motif FROM motif_info")

##########################################################################
##########################################################################
##########################################################################
##
##########################################################################


class MastFDR(Mast):

    """return arrays of glam2scan scores
    """
    pattern = "(*.)_mast$"

    def __call__(self, track, slice=None):
        evalues = self.getValues(
            "SELECT -evalue FROM %(track)s_mast WHERE motif = '%(slice)s'" % locals())
        control_evalues = self.getValues(
            "SELECT -min_evalue FROM %(track)s_mast WHERE motif = '%(slice)s'" % locals())
        bin_edges, fdrs = getFDR(evalues, control_evalues)
        if bin_edges is None:
            return odict()
        bin_edges = [-x for x in bin_edges]
        print(len(bin_edges), len(fdrs))

        return odict((("score", bin_edges),
                      ("fdr", fdrs)))

##########################################################################
##########################################################################
##########################################################################
# Annotation of bases with SNPs
##########################################################################


class MastSummary(Mast):

    """return summary of mast results.

    Return for each track the number of intervals in total,
    the number of intervals submitted to mast,

    The evalue used as a MAST curve cutoff, the number and % explained using the Mast cutoff.

    """

    mEvalueCutoff = 1
    mFDR = 0.1

    def __call__(self, track, slice=None):

        data = []
        nintervals = self.getValue(
            "SELECT COUNT(*) FROM %(track)s_intervals" % locals())
        data.append(("nintervals", nintervals))
        data.append(("nmast", self.getValue(
            "SELECT COUNT(*) FROM %(track)s_mast WHERE motif = '%(slice)s'" % locals())))

        evalues = self.getValues(
            "SELECT evalue FROM %(track)s_mast WHERE motif = '%(slice)s'" % locals())
        if len(evalues) <= 1:
            return odict()

        try:
            bin_edges, with_motifs, explained = computeMastCurve(evalues)
        except ValueError as msg:
            return odict((("msg", msg),))

        if len(explained) == 0:
            return odict((("msg", "no data"),))

        am = numpy.argmax(explained)
        evalue = bin_edges[am]

        intervals_and_peakvals = \
            self.get("""
            SELECT peakval, evalue
            FROM %(track)s_mast AS m, %(track)s_intervals AS i
            WHERE i.interval_id = m.id AND motif = '%(slice)s'
            ORDER BY peakval""" % locals())

        intervals_with_motifs = len(
            [x for x in intervals_and_peakvals if x[1] <= evalue])
        ntop = nintervals / 4
        top25_with_motifs = len(
            [x for x in intervals_and_peakvals[-ntop:] if x[1] <= evalue])
        bottom25_with_motifs = len(
            [x for x in intervals_and_peakvals[:ntop] if x[1] <= evalue])

        data.append(("MC-Evalue", bin_edges[am]))
        data.append(("MC-explained", explained[am]))
        data.append(
            ("MC-explained / %", "%5.2f" % (100.0 * explained[am] / nintervals)))
        data.append(("MC-with-motif", intervals_with_motifs))
        data.append(("MC-with-motif / %", "%5.2f" %
                    (100.0 * intervals_with_motifs / nintervals)))
        data.append(("MC-top25-with-motif", top25_with_motifs))
        if ntop == 0:
            ntop = 1
        data.append(("MC-top25-with-motif / %", "%5.2f" %
                    (100.0 * top25_with_motifs / ntop)))
        data.append(("MC-bottom25-with-motif", bottom25_with_motifs))
        data.append(("MC-bottom25-with-motif / %", "%5.2f" %
                    (100.0 * bottom25_with_motifs / ntop)))

        # use control intervals to compute FDR
        control_evalues = self.getValues(
            "SELECT min_evalue FROM %(track)s_mast WHERE motif = '%(slice)s'" % locals())
        evalue_cutoff = getMastEvalueCutoff(
            evalues, control_evalues, self.mFDR)
        nexplained = len([x for x in evalues if x <= evalue_cutoff])
        data.append(("FDR-Evalue", evalue_cutoff))
        data.append(("FDR-explained", nexplained))
        data.append(
            ("FDR-explained / %", "%5.2f" % (100.0 * nexplained / nintervals)))

        # use a pre-defined E-value threshold
        threshold = self.mEvalueCutoff
        data.append(("Evalue", self.mEvalueCutoff))
        n = self.getValue(
            "SELECT COUNT(*) FROM %(track)s_mast WHERE motif = '%(slice)s' AND evalue <= %(threshold)f" % locals())
        data.append(("threshold-explained", n))
        data.append(
            ("threshold-explained / %", "%5.2f" % (100.0 * n / nintervals)))

        # use no threshold (nmatches > 1)
        n = self.getValue(
            "SELECT COUNT(*) FROM %(track)s_mast WHERE motif = '%(slice)s' AND nmatches > 0" % locals())
        data.append(("nmatches-explained", n))
        data.append(
            ("nmatches-explained / %", "%5.2f" % (100.0 * n / nintervals)))

        intervals_and_peakvals = \
            self.get("""
                               SELECT peakval, nmatches
                               FROM %(track)s_mast AS m, %(track)s_intervals AS i
                               WHERE i.interval_id = m.id AND motif = '%(slice)s'
                               ORDER BY peakval""" % locals())

        intervals_with_motifs = len(
            [x for x in intervals_and_peakvals if x[1] > 0])
        ntop = nintervals / 4
        top25_with_motifs = len(
            [x for x in intervals_and_peakvals[-ntop:] if x[1] > 0])
        bottom25_with_motifs = len(
            [x for x in intervals_and_peakvals[:ntop] if x[1] > 0])

        if ntop == 0:
            ntop = 1
        data.append(("nmatches-top25-with-motif", top25_with_motifs))
        data.append(("nmatches-top25-with-motif / %", "%5.2f" %
                    (100.0 * top25_with_motifs / ntop)))
        data.append(("nmatches-bottom25-with-motif", bottom25_with_motifs))
        data.append(("nmatches-bottom25-with-motif / %", "%5.2f" %
                    (100.0 * bottom25_with_motifs / ntop)))

        return odict(data)


class MastQuickSummary(Mast):

    """return a quicker summary of MC analysis of mast results.

    Return for each track the number of intervals in total, the number
    of intervals submitted to mast, The evalue used as a MAST curve
    cutoff, the number and % explained using the Mast cutoff.

    """

    mEvalueCutoff = 1
    mFDR = 0.1

    def __call__(self, track, slice=None):

        data = []
        nintervals = self.getValue(
            "SELECT COUNT(*) FROM %(track)s_intervals" % locals())
        data.append(("nintervals", nintervals))

        evalues = self.getValues(
            "SELECT evalue FROM %(track)s_mast WHERE motif = '%(slice)s'" % locals())
        if len(evalues) <= 1:
            return odict()

        try:
            bin_edges, with_motifs, explained = computeMastCurve(evalues)
        except ValueError as msg:
            return odict((("msg", msg),))

        if len(explained) == 0:
            return odict((("msg", "no data"),))

        am = numpy.argmax(explained)
        evalue = bin_edges[am]

        data.append(("MC-With-Motifs", with_motifs[am]))
        data.append(("MC-Evalue", bin_edges[am]))
        data.append(("MC-explained", explained[am]))
        data.append(
            ("MC-explained / %", "%5.2f" % (100.0 * explained[am] / nintervals)))

        return odict(data)


class MastMotifEvalues(Mast):

    '''distribution of evalues.'''

    def __call__(self, track, slice=None):
        r = odict()
        for x in ("evalue", "l_evalue", "r_evalue"):
            r[x] = self.getValues(
                "SELECT %(x)s FROM %(track)s_mast WHERE motif = '%(slice)s'" % locals())
        return r

<<<<<<< HEAD
# class MastNumberOfMotifs(Mast):
#     '''number of motifs matching within intervals.'''

#     def __call__(self, track, slice = None):
#         data = self.getValues("SELECT nmatches FROM %(track)s_mast WHERE motif = '%(slice)s'" % locals())
#         return odict((("nmatches", data),))

# class MastAllCorrelations(Mast):
#     '''correlating all measures.'''

#     def __call__(self, track, slice = None):
#         field = "length"
#         data = self.get("""SELECT m.evalue, m.nmatches, i.length, i.peakval, i.avgval
#                                  FROM %(track)s_mast as m, %(track)s_intervals as i
#                                  WHERE i.interval_id = m.id AND motif = '%(slice)s'
#                                  ORDER BY i.%(field)s DESC"""
#                               % locals())
#         return odict(zip(("evalue", "nmatches", "length", "peakval", "avgval"),
#                            zip(*data)))

# class MastPairwiseCorrelation(Mast):
#     '''base class for correlating two measures.'''

#     def __call__(self, track, slice = None):

#         field1 = self.mField1
#         field2 = self.mField2
#         data = self.get("""SELECT %(field1)s as a, %(field2)s AS b
#                                  FROM %(track)s_mast as m, %(track)s_intervals as i
#                                  WHERE i.interval_id = m.id AND motif = '%(slice)s'"""
#                               % locals())

#         return odict(zip((field1, field2), zip(*data)))

# class MastEvalueVersusLength(MastPairwiseCorrelation):
#     '''correlate evalue with interval length.'''
#     mField1 = "evalue"
#     mField2 = "i.length"

# class MastEvalueVersusNumberOfMatches(MastPairwiseCorrelation):
#     '''correlate evalue with number of motifs found.'''
#     mField1 = "evalue"
#     mField2 = "nmatches"

# class MastEvalueVersusPeakVal(MastPairwiseCorrelation):
#     '''correlate evalue with peak value.'''
#     mField2 = "evalue"
#     mField1 = "peakval"

# class MastNMatchesVersusPeakVal(MastPairwiseCorrelation):
#     '''correlate evalue with peak value.'''
#     mField2 = "nmatches"
#     mField1 = "peakval"

# class MastPeakValPerNMatches(MastPairwiseCorrelation):
#     '''correlate evalue with peak value.'''
#     mField1 = "nmatches"
#     mField2 = "peakval"

#     def __call__(self, track, slice = None):

#         data = MastPairwiseCorrelation.__call__(self, track, slice)

#         n = odict()
#         for x in sorted(data["nmatches"]):
#             n[x] = []

#         for nmatches, peakval in sorted(zip(data["nmatches"], data["peakval"])):
#             n[nmatches].append(peakval)

#         return odict(n)

=======
>>>>>>> e6bb3be4

class MastMotifLocation(Mast):

    '''plot median position of motifs versus the peak location.

    The position is centered around 1kb.
    '''

    def __call__(self, track, slice=None):

        data = numpy.array(self.getValues(
            """SELECT (i.peakcenter -
            (m.start + (m.end - m.start) / 2)) / 500.0
            FROM %(track)s_mast as m,
                 %(track)s_intervals as i
            WHERE i.interval_id = m.id AND motif = '%(slice)s'
            AND m.nmatches = 1"""
            % locals()), numpy.float)

        data[data < -1.0] = -1.0
        data[data > 1.0] = 1.0

        return odict((("distance", data),))


class MastMotifLocationMiddle(Mast):

    '''plot median position of motifs versus the center of the interval.'''

    def __call__(self, track, slice=None):

        # difference between
        #   middle of interval: i.start + i.length / 2
        #   middle of motif: m.start + (m.end - m.start) / 2
        # divide by (intervalsize - motifsize) / 2
        #
        # only take single matches (multiple matches need not be centered)
        data = self.getValues("""SELECT ((i.start + i.length / 2) - (m.start + (m.end - m.start) / 2))
        / ((CAST(i.length AS FLOAT) - (m.end - m.start))/2)
        FROM %(track)s_mast as m, %(track)s_intervals as i
        WHERE i.interval_id = m.id AND motif = '%(slice)s'
        AND m.nmatches = 1"""
                              % locals())
        return odict((("distance", data),))


class MastControlLocationMiddle(Mast):

    '''plot median position of controls versus the center of the interval.'''

    def __call__(self, track, slice=None):

        data1 = self.getValues("""SELECT ((m.r_length / 2) - (m.r_start + (m.r_end - m.r_start) / 2)) / ((CAST(m.r_length as float) - (m.r_end - m.r_start))/2)
        FROM %(track)s_mast as m, %(track)s_intervals as i
        WHERE i.interval_id = m.id AND motif = '%(slice)s'
        AND m.r_nmatches = 1"""
                               % locals())
        data2 = self.getValues("""SELECT ((m.l_length / 2) - (m.l_start + (m.l_end - m.l_start) / 2)) / ((CAST(m.l_length as float) - (m.l_end - m.l_start))/2)
        FROM %(track)s_mast as m, %(track)s_intervals as i
        WHERE i.interval_id = m.id AND motif = '%(slice)s'
        AND m.l_nmatches = 1"""
                               % locals())

        return odict((("distance", data1 + data2),))


class MastCurve(Mast):

    """Summary stats of mast results.
    """
    pattern = "(.*)_mast$"

    def __call__(self, track, slice=None):

        evalues = self.getValues(
            "SELECT evalue FROM %(track)s_mast WHERE motif = '%(slice)s'" % locals())

        if len(evalues) == 0:
            return odict()
        try:
            bin_edges, with_motifs, explained = computeMastCurve(evalues)
        except ValueError as msg:
            return odict()

        data = odict()
        data["with_motifs"] = odict(
            (("evalue", bin_edges), ("with_motifs", with_motifs)))
        data["explained"] = odict(
            (("evalue", bin_edges), ("explained", explained)))

        return data

<<<<<<< HEAD
# class MastROC(Mast):
#     '''return a ROC curve. The ROC tests various peak parameters
#     whether they are good descriptors of a motif.

#     True/false positives are identified by the presence/absence
#     of a motif. The presence is tested using the E-value of
#     a motif.
#     '''

#     mPattern = "_mast$"
#     mFields = ("peakval", "avgval", "length")

#     def __call__(self, track, slice = None):
#         data = []

# obtain evalue distribution
#         evalues = self.getValues("SELECT evalue FROM %(track)s_mast WHERE motif = '%(slice)s'" % locals())

#         if len(evalues) == 0: return odict()

#         try:
#             bin_edges, with_motifs, explained = computeMastCurve(evalues)
#         except ValueError, msg:
#             return odict()

# determine the e-value cutoff as the maximum of "explained"
#         cutoff = bin_edges[numpy.argmax(explained)]

# retrieve values of interest together with e-value
#         result = odict()

#         for field in self.mFields:

#             values = self.get("""SELECT i.%(field)s, m.evalue
#                                  FROM %(track)s_mast as m, %(track)s_intervals as i
#                                  WHERE i.interval_id = m.id AND motif = '%(slice)s'
#                                  ORDER BY i.%(field)s DESC"""
#                               % locals())

#             try:
#                 roc = Stats.computeROC([ (x[0], x[1] <= cutoff) for x in values ])
#             except ValueError, msg:
# ignore results where there are no positives among values.
#                 continue

#             result[field] = odict(zip(("FPR", "TPR"), zip(*roc)))
#         return result

# class MastROCNMatches(Mast):
#     '''return a ROC curve. The ROC tests various peak parameters
#     whether they are good descriptors of a motif.

#     True/false positives are identified by the presence/absence
#     of a motif using the field nmatches
#     '''

#     mPattern = "_mast$"
#     mFields = ("peakval", "avgval", "length")

#     def __call__(self, track, slice = None):
#         data = []

# retrieve values of interest together with e-value
#         result = odict()

#         for field in self.mFields:

#             values = self.get("""SELECT i.%(field)s, m.nmatches
#                                  FROM %(track)s_mast as m, %(track)s_intervals as i
#                                  WHERE i.interval_id = m.id AND motif = '%(slice)s'
#                                  ORDER BY i.%(field)s DESC"""
#                               % locals())

#             try:
#                 roc = Stats.computeROC([ (x[0], x[1] > 0) for x in values ])
#             except ValueError, msg:
# ignore results where there are no positives among values.
#                 continue

#             result[field] = odict(zip(("FPR", "TPR"), zip(*roc)))

#         return result

# class MastAUC(MastROC):
#     '''return AUC for a ROC curve. The ROC tests various peak parameters
#     whether they are good descriptors of a motif.

#     True/false positives are identified by the presence/absence
#     of a motif.
#     '''

#     mPattern = "_mast$"
#     mFields = ("peakval", "avgval", "length")

#     def __call__(self, track, slice = None):

#         data = MastROC.__call__(self, track, slice)
#         for k, d in data.iteritems():
#             data[k] = Stats.getAreaUnderCurve(d['FPR'], d['TPR'])
#         return data

# class MastEvalues(Mast):
#     """return arrays of mast evalues.
#     """
#     mPattern = "_mast$"

#     def __call__(self, track, slice = None):

#         return odict((("evalue", self.getValues("SELECT evalue FROM %(track)s_mast WHERE motif = '%(slice)s'" % locals())),
#                        ("evalue - control", self.getValues("SELECT min_evalue FROM %(track)s_mast WHERE motif = '%(slice)s'" % locals()))))
=======

>>>>>>> e6bb3be4


class MastPeakValWithMotif(Mast):

    '''return for each peakval the proportion of intervals
    that have a motif.

    This tracker uses the nmatches indicator as cutoff.
    '''

    def __call__(self, track, slice):

        # obtain evalue distribution
        data = self.get('''
        SELECT i.peakval, m.nmatches
        FROM %(track)s_intervals AS i,
             %(track)s_mast AS m
        WHERE m.id = i.interval_id \
           AND m.motif = '%(slice)s' ORDER BY i.peakval DESC''' % locals())

        result = Stats.getSensitivityRecall(
            [(int(x[0]), x[1] > 0) for x in data])

        return odict(list(zip(("peakval", "proportion with motif", "recall"),
                              list(zip(*result)))))

<<<<<<< HEAD
# class MastPeakValWithMotifEvalue(Mast):
#     '''return for each peakval the proportion of intervals
#     that have a motif.

#     This class uses the ROC Evalue as cutoff.
#     '''

#     def __call__(self, track, slice = None):


# obtain evalue distribution
#         evalues = self.getValues("SELECT evalue FROM %(track)s_mast WHERE motif = '%(slice)s'" % locals())

#         if len(evalues) == 0: return odict()

#         try:
#             bin_edges, with_motifs, explained = computeMastCurve(evalues)
#         except ValueError, msg:
#             return odict()

# determine the e-value cutoff as the maximum of "explained"
#         cutoff = bin_edges[numpy.argmax(explained)]

#         data = self.get('''
#         SELECT i.peakval, m.evalue
#         FROM %(track)s_intervals AS i,
#              %(track)s_mast AS m
#         WHERE m.id = i.interval_id \
#            AND m.motif = '%(slice)s' ORDER BY i.peakval DESC''' % locals())

#         result = Stats.getSensitivityRecall([ (int(x[0]), x[1] < cutoff) for x in data ])

# return odict(zip(("peakval", "proportion with motif", "recall"), zip(
# *result)))
=======

>>>>>>> e6bb3be4

class MemeInputSequenceComposition(IntervalTracker):

    '''distribution of sequence composition in sequences
       submitted to motif searches.'''
    pattern = "(.*)_motifseq_stats"
    slices = ('nA', 'nAT', 'nC', 'nG', 'nGC', 'nN', 'nT',
              'nUnk', 'pA', 'pAT', 'pC', 'pG', 'pGC', 'pN', 'pT')

    def __call__(self, track, slice):
        return self.getValues('''SELECT %(slice)s
                                 FROM %(track)s_motifseq_stats''')


class MotifRuns(IntervalTracker):

    def getSlices(self):
        methods = self.getValues("SELECT DISTINCT method FROM %s_summary" %
                              self.prog)
        return ["%s (:ref:`%s_details`)" % (method, method)
                for method in methods]

    def getTracks(self):
        slices = ",".join(self.getSlices())
        return self.getValues("SELECT DISTINCT track FROM %s_summary" %
                              self.prog)

    def getExportDir(self, track, slice):
        memedir = os.path.abspath(
            os.path.join(EXPORTDIR, slice + ".dir", "%s.%s" %
                         (track, self.prog)))
        return memedir

    def checkexists(self, track, slice):
        return os.path.exists(self.getExportDir(track, slice))

    def getNMotifs(self, track, slice):
        export_dir = self.getExportDir(track, slice)
        tree = xml.etree.ElementTree.ElementTree()
        tree.parse(os.path.join(export_dir, "%s.xml" % self.prog))
        motifs = tree.find("motifs")
        nmotifs = 0
        for motif in motifs.getiterator("motif"):
            nmotifs += 1
        return nmotifs

    def getTomTomLink(self, track, slice):
        tomtomdir = os.path.abspath(
            os.path.join(EXPORTDIR, "tomtom", "%s.tomtom" % track))
        if os.path.exists(tomtomdir):
            tomtomlink = "`tomtom_%s <%s/tomtom.html>`_" % (track, tomtomdir)
        else:
            tomtomlink = "NA"
        return tomtomlink

    def getInputInfo(self, track, slice):
        return []

    def getLink(self, track, slice):

        return "`%s_%s <%s/%s.html>`_" % (self.prog,
                                          track,
                                          self.getExportDir(track,slice),
                                          self.prog)

    def __call__(self, track, slice=None):

        slice = re.match("(.+) \(.+\)", slice).groups()[0]
        data = []
        if not self.checkexists(track, slice):
            return None

        data.extend(self.getInputInfo(track, slice))
        data.append(("nmotifs", self.getNMotifs(track, slice)))
        data.append(("Link",self.getLink(track, slice)))
        data.append(("TomTom",self.getTomTomLink(track, slice)))

        print data
        return odict(data)

       
class MemeRuns(MotifRuns):
    prog = "meme"
    
    def getInputInfo(self, track, slice):
        
        tree = xml.etree.ElementTree.ElementTree()
        tree.parse(os.path.join(self.getExportDir(track, slice), "meme.xml"))
        model = tree.find("model")
        return [("nsequences", int(model.find("num_sequences").text)),
                ("nbases", int(model.find("num_positions").text))]


class DremeRuns(MotifRuns):
    prog = "dreme"

    def getInputInfo(self, track, slice):

        track = re.sub("-", "_", track)

        try:
            positives, negatives = re.match("(.+)_vs_(.+)", track).groups()
        except:
            positives = negatives = track

        def _getinfo(track):
            n = self.getValue("SELECT COUNT (*) FROM %s_dreme_motifseq_stats"
                              % track)
            length = self.getValue(
                "SELECT SUM(nA+nG+nC+nT) FROM %s_dreme_motifseq_stats" % track)
            return (n, length)

        return zip(("n_positive_seqs", "n_positive_bases"), 
                   _getinfo(positives)) + \
            zip(("n_negative_seqs", "n_negatives_bases"),
                _getinfo(negatives))


class MemeChipRuns(MotifRuns):
    prog="memechip"

    def getInputInfo(self, track, slice):
        track = re.sub("-", "_", track)
        
        return [("nsequences", 
                 self.getValue(
                     "SELECT COUNT (*) from %s_memechip_motifseq_stats" % track)),
                ("nbases", 
                 self.getValue(
                     "SELECT SUM(nA+nG+nT+nC) FROM %s_memechip_motifseq_stats" % track))]

    def getTracks(self):
        return self.getValues("SELECT DISTINCT track FROM memechip_seeds")

    def getSlices(self):
        return ["MemeChip (:ref:`memechip_details`)"]

    def getNMotifs(self, track, slice=None):
        return self.getValue('''SELECT COUNT(*) from memechip_seeds 
                                WHERE track = '%(track)s' ''')

    def getLink(self, track, slice):
        return "`Full MemeChip Output <%s/index.html>`_" \
            % self.getExportDir(track, "memechip")

    def checkexists(self, track, slice):
        return True
    
    
def line2lines(values):
    output = []
    values = list(set(str(values).split()))
    
    if len(values) == 1:
        return values[0]
    while len(values) > 0:
        tmp = []
        while sum(len(x) for x in tmp) < 20 and len(values) > 0:
            tmp.append(values.pop(0))
            output.append(" ".join(tmp))
            
        output = "\n".join(output)
        
    return output


class MemeResults(IntervalTracker):

    def getTracks(self):
        return self.getValues("SELECT DISTINCT track FROM meme_summary")

    def getSlices(self):
        return self.getValues("SELECT DISTINCT method FROM meme_summary")

    def __call__(self, track, slice=None):

        statement = '''SELECT DISTINCT
                              primary_id as ID,
                              group_concat(track2, " ") as other_tracks
                      FROM %(slice)s_seeds as seeds
                      LEFT JOIN %(slice)s_track_comparisons as comps
                           ON seeds.track = comps.track1
                          AND seeds.primary_id = comps.Query_ID
                      WHERE track = '%(track)s'
                      GROUP BY primary_id'''

        alt_statement = '''SELECT DISTINCT primary_id as ID,
                                           'NA' as other_tracks
                                 FROM %(slice)s_seeds
                                 WHERE track = '%(track)s' '''
        try:
            motifs_to_keep = self.getDataFrame(statement)
        except:
            motifs_to_keep = self.getDataFrame(alt_statement)

        motifs_to_keep.set_index("ID", inplace=True)
        
        resultsdir = os.path.abspath(
            os.path.join(EXPORTDIR, slice + ".dir", "%s.meme" % track))
        if not os.path.exists(resultsdir):
            return None
 
        tree = xml.etree.ElementTree.ElementTree()
        tree.parse(os.path.join(resultsdir, "meme.xml"))
<<<<<<< HEAD
        # data.append(("nsequences", int(model.find("num_sequences").text)))
        # data.append(("nbases", int(model.find("num_positions").text)))
=======
>>>>>>> e6bb3be4

        motifs = tree.find("motifs")
        nmotif = 0
        result = odict()
        for motif in motifs.getiterator("motif"):
            nmotif += 1
            if nmotif not in motifs_to_keep.index:
                continue

            motif_img = "%s/logo%i.png" % (resultsdir, nmotif)
            motif_rc_img = "%s/logo_rc%i.png" % (resultsdir, nmotif)
            img, rc_img = "na", "na"
            if os.path.exists(motif_img):
                img = '''.. image:: %s
   :scale: 25%%''' % motif_img
            if os.path.exists(motif_rc_img):
                rc_img = '''.. image:: %s
   :scale: 25%%''' % motif_rc_img

            result[str(nmotif)] = odict((
                ("width", motif.get("width")),
                ("evalue", motif.get("e_value")),
                ("information content", motif.get("ic")),
                ("sites", motif.get("sites")),
                ("link", "`meme_%s_%i <%s/meme.html#summary%i>`_" %
                 (track, nmotif, resultsdir, nmotif)),
                ("img", img),
                ("rev", rc_img),
                ("Similar motif found in:", 
                 line2lines(motifs_to_keep.loc[nmotif]["other_tracks"])),
            ))

        return result


class DremeResults(IntervalTracker):
    
    def getTracks(self):
        return self.getValues("SELECT DISTINCT track FROM dreme_summary")

    def getSlices(self):
        return self.getValues("SELECT DISTINCT method FROM dreme_summary")

    def __call__(self, track, slice=None):

        statement = '''SELECT DISTINCT
                              primary_id as ID,
                              group_concat(track2, " ") as other_tracks
                      FROM %(slice)s_seeds as seeds
                      LEFT JOIN %(slice)s_track_comparisons as comps
                           ON seeds.track = comps.track1
                          AND seeds.primary_id = comps.Query_ID
                      WHERE track = '%(track)s'
                      GROUP BY primary_id'''

        alt_statement = '''SELECT DISTINCT primary_id as ID,
                                           'NA' as other_tracks
                                 FROM %(slice)s_seeds
                                 WHERE track = '%(track)s' '''
        try:
            motifs_to_keep = self.getDataFrame(statement)
        except:
            print alt_statement % locals()
            motifs_to_keep = self.getDataFrame(alt_statement)

        motifs_to_keep.set_index("ID", inplace=True)

        resultsdir = os.path.abspath(
            os.path.join(EXPORTDIR, slice + ".dir", "%s.dreme" % track))
        if not os.path.exists(resultsdir):
            return None

        tree = xml.etree.ElementTree.ElementTree()
        tree.parse(os.path.join(resultsdir, "dreme.xml"))
        
        model = tree.find("model")
        num_positives = int(model.find("positives").get("count"))
        num_negatives = int(model.find("negatives").get("count"))

        result = odict()

        motifs = tree.find("motifs")
        nmotif = 0
        for motif in motifs.getiterator("motif"):

            seq = motif.get("seq")
            nmotif += 1
            id = motif.get("id")

            if seq not in motifs_to_keep.index.values:
                print "%s not in %s" % (seq, motifs_to_keep.index.values)
                continue

            motif_img = "%(resultsdir)s/%(id)snc_%(seq)s.png" % locals()
            rc_file = glob.glob(os.path.join(resultsdir, "%(id)src_*" % locals()))

            img, rc_img = "na", "na"
            if os.path.exists(motif_img):
                img = '''.. image:: %s
   :scale: 25%% ''' % motif_img
                
            if len(rc_file) > 0:
                rc_img = '''.. image:: %s
   :scale: 25%%''' % rc_file[0]

            p = float(motif.get("p"))
            n = float(motif.get("n"))
            
            try:
                enrichment = (p/num_positives)/(n/num_negatives)
                enrichment = "{:.0%}".format(
                    enrichment)
            except ZeroDivisionError:
                enrichment = "inf"

            result[str(nmotif)] = odict((
                ("sequence", seq),
                ("evalue", motif.get("evalue")),
                ("positives", "{:d}/{} ({:.0%})".format(int(p), num_positives,
                                                        p/num_positives)),
                ("negatives", "{:d}/{} ({:.0%})".format(int(n), num_negatives,
                                                        n/num_negatives)),
                ("enrichment", enrichment),
                ("link", "`dreme_%s <%s/dreme.html>`_" %
                 (track, resultsdir)),
                ("img", img),
                ("rc_img", rc_img),
                ("Simialr motif found in:", 
                 line2lines(motifs_to_keep.loc[seq]["other_tracks"])),
            ))

        return result
        
class MemeChipResults(IntervalTracker):

    def getTracks(self):
        return self.getValues("SELECT DISTINCT track FROM memechip_seeds")

    def __call__(self, track):

        print EXPORTDIR
        resultsdir = os.path.abspath(os.path.join(EXPORTDIR, "memechip.dir",
                                                  track + ".memechip"))

        statement = '''SELECT DISTINCT
                              primary_id as ID,
                              consensus,
                              nsites as '# seed matches',
                              nClustered as "# in cluster",
                              totalHits as '# cluster matches',
                              E as 'E-value',
                              group_concat(track2, " ") as "Similar motif found in"
                      FROM memechip_seeds as seeds
                      LEFT JOIN meme_chip_comparisons as comps
                           ON seeds.track = comps.track1
                          AND seeds.primary_id = comps.Query_ID
                      WHERE track = '%(track)s'
                      GROUP BY primary_id'''

        results = self.getDataFrame(statement)
      
        
        results["Similar motif found in"] = results["Similar motif found in"].apply(line2lines)
  
        img_tmp = '''.. image:: memechip.dir/%s_%i.png
   :scale: 25%%'''
        
        results["logo"] = results["ID"].apply(lambda x: img_tmp % (track,x))
        results["link"] = "`MEME-CHIP report <%s/index.html>`_" % resultsdir

        return results


class SequenceSubset(IntervalTracker):

    pattern = "(.+)_summary"

    def __call__(self, track):
        
        def _P(key):
            return P["%s_%s" % (track,key)]

        if _P("num_sequences"):
            which = str(_P("num_sequences"))
        elif _P("proportion"):
            if _P("min_sequences"):
                mins = _P("min_sequences")
            else:
                mins = 0
            which = "%s%% (minimum %i) of" % (str(_P("proportion") * 100),
                                           mins)
        else:
            which = "all"

        if _P("score") == "random":
            seqs = "%s sequences at random were selected" % which
        elif _P("score"):
            seqs = "The top %s sequences ranked by %s were selected" % (which, _P("score"))
        else:
            seqs = "%s sequences were selected" % which
        if _P("max_size"):
            seqs += ", up to a total of %ibp" % _P("max_size")

        if _P("halfwidth"):
            seqs += ".\n %ibp either side of the peak was used." % _P("halfwidth")
        else:
            seqs += ".\n The whole interval was used."

        if _P("masker"):
            seqs += "\n Sequences were masked with %s" % _P("masker")

        return seqs


class GeneSetComparision(IntervalTracker):

    def __call__(self, track, slice):

        track, prog = re.match("(.+)_([^_]+)", track).groups()
        table = self.slice2table[slice] % locals()
        column = self.slice2column[slice]

        return self.getValues("SELECT %(column)s FROM %(table)s")


class CompFullSubset(GeneSetComparision):

    slices = ["full", "subset"]
    pattern = "(.+)_motifseq_stats"
    slice2table = {"full": "%(track)s_composition",
                    "subset": "%(track)s_%(prog)s_motifseq_stats"}


class CompFullSubsetGC(CompFullSubset):

    slice2column = {"full": "CpG_density",
                    "subset": "pGC"}


class CompFullSubsetLength(CompFullSubset):

    slice2column = {"full": "end-start",
                    "subset": "(nA+nT+nG+nC +nN)"}


class CompPosNeg(GeneSetComparision):

    slices = ["positives", "negatives"]
    
    def getTracks(self):

        tracks = self.getValues('''SELECT track
                                   FROM %(prog)s_summary'''
                                )
        tracks = filter(lambda x: "_vs_" in x, tracks)
        return tracks

    def __call__(self, track, slice):

        groups = re.match("(.+)_vs_(.+)", track).groups()

        if slice == "positives":
            track = groups[0]
        else:
            track = groups[1]

        track = re.sub("-","_",track)
        return self.getValues(''' SELECT %(column)s
                                  FROM %(track)s_%(prog)s_motifseq_stats''')


class PosNegMemeGC(CompPosNeg):
    prog = "meme"
    column = "pGC"


class PosNegDremeGC(CompPosNeg):
    prog = "dreme"
    column = "pGC"


class PosNegMemeLength(CompPosNeg):
    prog = "meme"
    column = "nGC + nAT + nN"


class PosNegDremeLength(CompPosNeg):
    prog = "dreme"
    column = "nGC + nAT + nN"


class PosNegMemeN(CompPosNeg):
    prog = "meme"
    column = "pN"


class PosNegDremeN(CompPosNeg):
    prog = "dreme"
    column = "pN"


class TomTomResults(IntervalTracker):

    '''overview of tomtom results.'''

    pattern = "(.*)_tomtom$"

    def __call__(self, track, slice=None):

        data = self.getAll("""SELECT query_id, target_id, target_name,
        optimal_offset,pvalue,qvalue,evalue, overlap, query_consensus,
        target_consensus, orientation
        FROM %(track)s_tomtom""" % locals())

        resultsdir = os.path.abspath(
            os.path.join(EXPORTDIR, "tomtom", "%s.tomtom" % re.sub("_", "-", track)))
        if not os.path.exists(resultsdir):
            return []

        # format is: match_q_3_t_2_M01904
        # q_3: query_id
        # t_2: target database
        # M01904: target_id
        data['link'] = ["`tomtom <%s/tomtom.html#match_q_%s_t_2_%s>`_" % (resultsdir, target_id, target_name)
                        for target_id, target_name in zip(data['query_id'], data['target_id'])]
        return data


# class AnnotationsMatrix(DefaultTracker):


#     def getSlices(self, subset = None):
#         if subset: return subset
#         return []

#     def __call__(self, track, slice = None):

#         result = odict()
#         rows = ("intergenic", "intronic", "upstream", "downstream", "utr", "cds", "other")

#         statement = self.getStatement(slice)
#         data = self.get(statement % locals())
#         levels = sorted(list(set([ x[7] for x in data ])))

#         for row in rows:
#             m = odict()
#             for l in levels: m[l] = 0
#             result[row] = m

#         map_level2col = dict([(y,x) for x,y in enumerate(levels)])
#         for intergenic, intronic, upstream, downstream, utr, coding, ambiguous, level in data:
#             col = level
#             for x,v in enumerate((intergenic, intronic, upstream, downstream, utr, coding, ambiguous)):
#                 if v:
#                     row=rows[x]
#                     break
#             else:
#                 row = rows[-1]

#             result[row][col] += 1

#         return result

# class AnnotationsMotifs(AnnotationsMatrix):
#     '''return a matrix with intervals stratified by motif presence
#     and location of the interval.
#     '''

#     mPattern = "_mast$"

#     def getStatement(self, slice = None):

#         statement = '''
#         SELECT a.is_intergenic, a.is_intronic, a.is_upstream, a.is_downstream, a.is_utr, a.is_cds, a.is_ambiguous,
#           CASE WHEN m.nmatches > 0 THEN motif || '+' ELSE motif || '-' END
#         FROM %(track)s_intervals AS i,
#         %(track)s_annotations AS a ON a.gene_id = i.interval_id,
#         %(track)s_mast AS m ON m.id = i.interval_id'''

#         if slice is not None:
#             statement += " AND motif = '%(slice)s'"
#         return statement

# class AnnotationsPeakVal(AnnotationsMatrix):
#     '''return a matrix with intervals stratified by peakval
#     and location of the interval.
#     '''
#     mPattern = "_annotations$"

#     def getStatement(self, slice = None):

#         statement = '''
#         SELECT a.is_intergenic, a.is_intronic, a.is_upstream, a.is_downstream, a.is_utr, a.is_cds, a.is_ambiguous,
#         peakval
#         FROM %(track)s_intervals AS i,
#         %(track)s_annotations AS a ON a.gene_id = i.interval_id'''

#         return statement

# class AnnotationsPeakValData(DefaultTracker):
#     '''return peakval for intervals falling into various regions.'''

#     def getSlices(self, subset = None):
#         if subset: return subset
# return ("intergenic", "intronic", "upstream", "downstream", "utr",
# "cds", "other")

#     def __call__(self, track, slice = None):

#         if slice == "other": slice = "ambiguous"

#         statement = '''
#         SELECT peakval
#         FROM %(track)s_intervals AS i,
#         %(track)s_annotations AS a ON a.gene_id = i.interval_id AND a.is_%(slice)s ''' % locals()

#         return odict((("peakval", self.getValues(statement)),))<|MERGE_RESOLUTION|>--- conflicted
+++ resolved
@@ -344,81 +344,6 @@
                 "SELECT %(x)s FROM %(track)s_mast WHERE motif = '%(slice)s'" % locals())
         return r
 
-<<<<<<< HEAD
-# class MastNumberOfMotifs(Mast):
-#     '''number of motifs matching within intervals.'''
-
-#     def __call__(self, track, slice = None):
-#         data = self.getValues("SELECT nmatches FROM %(track)s_mast WHERE motif = '%(slice)s'" % locals())
-#         return odict((("nmatches", data),))
-
-# class MastAllCorrelations(Mast):
-#     '''correlating all measures.'''
-
-#     def __call__(self, track, slice = None):
-#         field = "length"
-#         data = self.get("""SELECT m.evalue, m.nmatches, i.length, i.peakval, i.avgval
-#                                  FROM %(track)s_mast as m, %(track)s_intervals as i
-#                                  WHERE i.interval_id = m.id AND motif = '%(slice)s'
-#                                  ORDER BY i.%(field)s DESC"""
-#                               % locals())
-#         return odict(zip(("evalue", "nmatches", "length", "peakval", "avgval"),
-#                            zip(*data)))
-
-# class MastPairwiseCorrelation(Mast):
-#     '''base class for correlating two measures.'''
-
-#     def __call__(self, track, slice = None):
-
-#         field1 = self.mField1
-#         field2 = self.mField2
-#         data = self.get("""SELECT %(field1)s as a, %(field2)s AS b
-#                                  FROM %(track)s_mast as m, %(track)s_intervals as i
-#                                  WHERE i.interval_id = m.id AND motif = '%(slice)s'"""
-#                               % locals())
-
-#         return odict(zip((field1, field2), zip(*data)))
-
-# class MastEvalueVersusLength(MastPairwiseCorrelation):
-#     '''correlate evalue with interval length.'''
-#     mField1 = "evalue"
-#     mField2 = "i.length"
-
-# class MastEvalueVersusNumberOfMatches(MastPairwiseCorrelation):
-#     '''correlate evalue with number of motifs found.'''
-#     mField1 = "evalue"
-#     mField2 = "nmatches"
-
-# class MastEvalueVersusPeakVal(MastPairwiseCorrelation):
-#     '''correlate evalue with peak value.'''
-#     mField2 = "evalue"
-#     mField1 = "peakval"
-
-# class MastNMatchesVersusPeakVal(MastPairwiseCorrelation):
-#     '''correlate evalue with peak value.'''
-#     mField2 = "nmatches"
-#     mField1 = "peakval"
-
-# class MastPeakValPerNMatches(MastPairwiseCorrelation):
-#     '''correlate evalue with peak value.'''
-#     mField1 = "nmatches"
-#     mField2 = "peakval"
-
-#     def __call__(self, track, slice = None):
-
-#         data = MastPairwiseCorrelation.__call__(self, track, slice)
-
-#         n = odict()
-#         for x in sorted(data["nmatches"]):
-#             n[x] = []
-
-#         for nmatches, peakval in sorted(zip(data["nmatches"], data["peakval"])):
-#             n[nmatches].append(peakval)
-
-#         return odict(n)
-
-=======
->>>>>>> e6bb3be4
 
 class MastMotifLocation(Mast):
 
@@ -511,120 +436,7 @@
 
         return data
 
-<<<<<<< HEAD
-# class MastROC(Mast):
-#     '''return a ROC curve. The ROC tests various peak parameters
-#     whether they are good descriptors of a motif.
-
-#     True/false positives are identified by the presence/absence
-#     of a motif. The presence is tested using the E-value of
-#     a motif.
-#     '''
-
-#     mPattern = "_mast$"
-#     mFields = ("peakval", "avgval", "length")
-
-#     def __call__(self, track, slice = None):
-#         data = []
-
-# obtain evalue distribution
-#         evalues = self.getValues("SELECT evalue FROM %(track)s_mast WHERE motif = '%(slice)s'" % locals())
-
-#         if len(evalues) == 0: return odict()
-
-#         try:
-#             bin_edges, with_motifs, explained = computeMastCurve(evalues)
-#         except ValueError, msg:
-#             return odict()
-
-# determine the e-value cutoff as the maximum of "explained"
-#         cutoff = bin_edges[numpy.argmax(explained)]
-
-# retrieve values of interest together with e-value
-#         result = odict()
-
-#         for field in self.mFields:
-
-#             values = self.get("""SELECT i.%(field)s, m.evalue
-#                                  FROM %(track)s_mast as m, %(track)s_intervals as i
-#                                  WHERE i.interval_id = m.id AND motif = '%(slice)s'
-#                                  ORDER BY i.%(field)s DESC"""
-#                               % locals())
-
-#             try:
-#                 roc = Stats.computeROC([ (x[0], x[1] <= cutoff) for x in values ])
-#             except ValueError, msg:
-# ignore results where there are no positives among values.
-#                 continue
-
-#             result[field] = odict(zip(("FPR", "TPR"), zip(*roc)))
-#         return result
-
-# class MastROCNMatches(Mast):
-#     '''return a ROC curve. The ROC tests various peak parameters
-#     whether they are good descriptors of a motif.
-
-#     True/false positives are identified by the presence/absence
-#     of a motif using the field nmatches
-#     '''
-
-#     mPattern = "_mast$"
-#     mFields = ("peakval", "avgval", "length")
-
-#     def __call__(self, track, slice = None):
-#         data = []
-
-# retrieve values of interest together with e-value
-#         result = odict()
-
-#         for field in self.mFields:
-
-#             values = self.get("""SELECT i.%(field)s, m.nmatches
-#                                  FROM %(track)s_mast as m, %(track)s_intervals as i
-#                                  WHERE i.interval_id = m.id AND motif = '%(slice)s'
-#                                  ORDER BY i.%(field)s DESC"""
-#                               % locals())
-
-#             try:
-#                 roc = Stats.computeROC([ (x[0], x[1] > 0) for x in values ])
-#             except ValueError, msg:
-# ignore results where there are no positives among values.
-#                 continue
-
-#             result[field] = odict(zip(("FPR", "TPR"), zip(*roc)))
-
-#         return result
-
-# class MastAUC(MastROC):
-#     '''return AUC for a ROC curve. The ROC tests various peak parameters
-#     whether they are good descriptors of a motif.
-
-#     True/false positives are identified by the presence/absence
-#     of a motif.
-#     '''
-
-#     mPattern = "_mast$"
-#     mFields = ("peakval", "avgval", "length")
-
-#     def __call__(self, track, slice = None):
-
-#         data = MastROC.__call__(self, track, slice)
-#         for k, d in data.iteritems():
-#             data[k] = Stats.getAreaUnderCurve(d['FPR'], d['TPR'])
-#         return data
-
-# class MastEvalues(Mast):
-#     """return arrays of mast evalues.
-#     """
-#     mPattern = "_mast$"
-
-#     def __call__(self, track, slice = None):
-
-#         return odict((("evalue", self.getValues("SELECT evalue FROM %(track)s_mast WHERE motif = '%(slice)s'" % locals())),
-#                        ("evalue - control", self.getValues("SELECT min_evalue FROM %(track)s_mast WHERE motif = '%(slice)s'" % locals()))))
-=======
-
->>>>>>> e6bb3be4
+
 
 
 class MastPeakValWithMotif(Mast):
@@ -651,44 +463,7 @@
         return odict(list(zip(("peakval", "proportion with motif", "recall"),
                               list(zip(*result)))))
 
-<<<<<<< HEAD
-# class MastPeakValWithMotifEvalue(Mast):
-#     '''return for each peakval the proportion of intervals
-#     that have a motif.
-
-#     This class uses the ROC Evalue as cutoff.
-#     '''
-
-#     def __call__(self, track, slice = None):
-
-
-# obtain evalue distribution
-#         evalues = self.getValues("SELECT evalue FROM %(track)s_mast WHERE motif = '%(slice)s'" % locals())
-
-#         if len(evalues) == 0: return odict()
-
-#         try:
-#             bin_edges, with_motifs, explained = computeMastCurve(evalues)
-#         except ValueError, msg:
-#             return odict()
-
-# determine the e-value cutoff as the maximum of "explained"
-#         cutoff = bin_edges[numpy.argmax(explained)]
-
-#         data = self.get('''
-#         SELECT i.peakval, m.evalue
-#         FROM %(track)s_intervals AS i,
-#              %(track)s_mast AS m
-#         WHERE m.id = i.interval_id \
-#            AND m.motif = '%(slice)s' ORDER BY i.peakval DESC''' % locals())
-
-#         result = Stats.getSensitivityRecall([ (int(x[0]), x[1] < cutoff) for x in data ])
-
-# return odict(zip(("peakval", "proportion with motif", "recall"), zip(
-# *result)))
-=======
-
->>>>>>> e6bb3be4
+
 
 class MemeInputSequenceComposition(IntervalTracker):
 
@@ -893,11 +668,6 @@
  
         tree = xml.etree.ElementTree.ElementTree()
         tree.parse(os.path.join(resultsdir, "meme.xml"))
-<<<<<<< HEAD
-        # data.append(("nsequences", int(model.find("num_sequences").text)))
-        # data.append(("nbases", int(model.find("num_positions").text)))
-=======
->>>>>>> e6bb3be4
 
         motifs = tree.find("motifs")
         nmotif = 0
