import glob
import numpy as np
import pandas as pd
<<<<<<< HEAD
import numpy as np
import itertools
=======
import collections
>>>>>>> 4ea29963
from sklearn import manifold
from sklearn.metrics import euclidean_distances
from sklearn.preprocessing import scale as sklearn_scale
from sklearn.decomposition import PCA as sklearnPCA
from rpy2.robjects import r as R
import rpy2.robjects.pandas2ri as py2ri
from CGATReport.Tracker import *
from CGATReport.Utils import PARAMS as P
import CGATPipelines.PipelineTracks as PipelineTracks

###################################################################
###################################################################
# parameterization

EXPORTDIR = P.get('readqc_exportdir', P.get('exportdir', 'export'))
DATADIR = P.get('readqc_datadir', P.get('datadir', '.'))
DATABASE = P.get('readqc_backend', P.get('sql_backend', 'sqlite:///./csvdb'))

###################################################################
# cf. pipeline_rnaseq.py
# This should be automatically gleaned from pipeline_rnaseq.py
###################################################################


TRACKS = PipelineTracks.Tracks(PipelineTracks.Sample).loadFromDirectory(
    glob.glob("%s/*.sra" % DATADIR), "(\S+).sra") +\
    PipelineTracks.Tracks(PipelineTracks.Sample).loadFromDirectory(
        glob.glob("%s/*.fastq.gz" % DATADIR), "(\S+).fastq.gz") +\
    PipelineTracks.Tracks(PipelineTracks.Sample).loadFromDirectory(
        glob.glob("%s/*.fastq.1.gz" % DATADIR), "(\S+).fastq.1.gz") +\
    PipelineTracks.Tracks(PipelineTracks.Sample).loadFromDirectory(
        glob.glob("*.csfasta.gz"), "(\S+).csfasta.gz")

###########################################################################


class RnaseqqcTracker(TrackerSQL):

    '''Define convenience tracks for plots'''

    def __init__(self, *args, **kwargs):
        TrackerSQL.__init__(self, *args, backend=DATABASE, **kwargs)


##############################################################
##############################################################
##############################################################


class SampleHeatmap(RnaseqqcTracker):
    table = "sailfish_transcripts"
    py2ri.activate()

    def getTracks(self, subset=None):
        return ("all")

    def getCurrentRDevice(self):

        '''return the numerical device id of the
        current device'''

        return R["dev.cur"]()[0]

    def hierarchicalClustering(self, dataframe):
        '''
        Perform hierarchical clustering on a
        dataframe of expression values

        Arguments
        ---------
        dataframe: pandas.Core.DataFrame
          a dataframe containing gene IDs, sample IDs
          and gene expression values

        Returns
        -------
        correlations: pandas.Core.DataFrame
          a dataframe of a pair-wise correlation matrix
          across samples.  Uses the Pearson correlation.
        '''

        # set sample_id to index
        pivot = dataframe.pivot(index="sample_id",
                                columns="transcript_id",
                                values="TPM")
        transpose = pivot.T
        # why do I have to resort to R????
        r_df = py2ri.py2ri_pandasdataframe(transpose)
        R.assign("p.df", r_df)
        R('''p.mat <- apply(p.df, 2, as.numeric)''')
        R('''cor.df <- cor(p.mat)''')
        r_cor = R["cor.df"]
        py_cor = py2ri.ri2py_dataframe(r_cor)
        corr_frame = py_cor

        return corr_frame

    def __call__(self, track, slice=None):
        statement = ("SELECT sample_id,transcript_id,TPM from %(table)s "
                     "WHERE transcript_id != 'Transcript';")
        df = pd.DataFrame.from_dict(self.getAll(statement))
        # insert clustering function here

        mdf = self.hierarchicalClustering(df)
        mdf.columns = set(df["sample_id"])
        mdf.index = set(df["sample_id"])

        return mdf


class sampleMDS(RnaseqqcTracker):
    # to add:
    # - ability to use rlog or variance stabalising transformatio
    # - ability to change filter threshold fo rlowly expressed transcripts
    # - JOIN with design table to get further aesthetics for plotting
    #   E.g treatment, replicate, etc

<<<<<<< HEAD
    table = "transcript_quantification"
=======
    table = "sailfish_transcripts"
>>>>>>> 4ea29963

    def __call__(self, track,  slice=None):

        # remove WHERE when table cleaned up to remove header rows
        statement = (
            "SELECT transcript_id, TPM, sample_id FROM %(table)s "
            "where transcript_id != 'Transcript'")

        # fetch data
        df = pd.DataFrame.from_dict(self.getAll(statement))

        df = df.pivot('transcript_id', 'sample_id')['TPM']

        # calculate dissimilarities
        similarities = euclidean_distances(df.transpose())

        # run MDS
        mds = manifold.MDS(n_components=2, max_iter=3000,
                           eps=1e-9, dissimilarity="precomputed", n_jobs=1)
        mds = mds.fit(similarities)
        pos = pd.DataFrame(mds.embedding_)

        pos.columns = ["MD1", "MD2"]
        pos['sample'] = df.columns

        return pos


class samplePCA(RnaseqqcTracker):
    '''
    Perform Principal component analysis on dataframe of
    expression values using sklearn PCA function. Takes expression
    dataframe, logs transforms data and scales variables to unit variance
    before performing PCA.
<<<<<<< HEAD

    Arguments
    ---------
    dataframe: pandas.Core.DataFrame
    a dataframe containing gene IDs, sample IDs
    and gene expression values

    Returns
    -------
    dataframe : pandas.Core.DataFrame
    a dataframe of first(PC1) and second (PC2) pricipal components
    in columns across samples, which are across the rows. '''
    # to add:
    # - ability to use rlog or variance stabalising transformation instead log2
    # - ability to change filter threshold fo rlowly expressed transcripts
    # - JOIN with design table to get further aesthetics for plotting
    #   E.g treatment, replicate, etc

    table = "transcript_quantification"

    def __call__(self, track,  slice=None):

        # remove WHERE when table cleaned up to remove header rows
        statement = (
            "SELECT transcript_id, TPM, sample_id FROM %(table)s "
            "where transcript_id != 'Transcript'")

        # fetch data
        df = self.getDataFrame(statement)

        # put dataframe so row=genes, cols = samples, cells contain TPM
        pivot_df = df.pivot('transcript_id', 'sample_id')['TPM']

        # filter dataframe to get rid of genes where TPM == 0 across samples
        filtered_df = pivot_df[pivot_df.sum(axis=1) > 0]

        # add +1 to counts and log transform data.
        logdf = np.log(filtered_df + 1)

        # Scale dataframe so variance =1 across rows
        logscaled = sklearn_scale(logdf, axis=1)

        # turn array back to df and add transcript id back to index
        logscaled_df = pd.DataFrame(logscaled)
        logscaled_df.index = list(logdf.index)

        # Now do the PCA - can change n_components
        sklearn_pca = sklearnPCA(n_components=2)
        sklearn_pca.fit(logscaled_df)

        # these are the principle componets row 0 = PC1, 1 =PC2 etc
        PC_df = pd.DataFrame(sklearn_pca.components_)
        PC_df.index = ['PC1', 'PC2']

        # This is what want for ploting bar graph
        # y = sklearn_pca.explained_variance_ratio_

        return PC_df.T
=======
    '''

    # to add:
    # - ability to use rlog or variance stabalising transformation instead log2
    # - ability to change filter threshold for lowly expressed transcripts

    components = 10
    table = "sailfish_transcripts"

    def pca(self):

        # remove WHERE when table cleaned up to remove header rows
        statement = ("""SELECT transcript_id, TPM, sample_id FROM %s
        where transcript_id != 'Transcript' """ % self.table)

        # fetch data
        df = self.getDataFrame(statement)

        # put dataframe so row=genes, cols = samples, cells contain TPM
        pivot_df = df.pivot('transcript_id', 'sample_id')['TPM']

        # filter dataframe to get rid of genes where TPM == 0 across samples
        filtered_df = pivot_df[pivot_df.sum(axis=1) > 0]

        # add +1 to counts and log transform data.
        logdf = np.log(filtered_df + 0.1)

        # Scale dataframe so variance =1 across rows
        logscaled = sklearn_scale(logdf, axis=1)

        # turn array back to df and add transcript id back to index
        logscaled_df = pd.DataFrame(logscaled)
        logscaled_df.index = list(logdf.index)

        # Now do the PCA - can change n_components
        sklearn_pca = sklearnPCA(n_components=self.components)
        sklearn_pca.fit(logscaled_df)

        index = logdf.columns

        return sklearn_pca, index


class samplePCAprojections(samplePCA):
    '''
    Perform Principal component analysis on dataframe of
    expression values using sklearn PCA function. Takes expression
    dataframe, logs transforms data and scales variables to unit variance
    before performing PCA.
>>>>>>> 4ea29963

    Arguments
    ---------
    dataframe: pandas.Core.DataFrame
    a dataframe containing gene IDs, sample IDs
    and gene expression values

    Returns
    -------
    dataframe : pandas.Core.DataFrame
    a dataframe of first(PC1) and second (PC2) pricipal components
    in columns across samples, which are across the rows. '''
    # to add:
    # - ability to use rlog or variance stabalising transformation instead log2
    # - ability to change filter threshold for lowly expressed transcripts

    def __call__(self, track,  slice=None):

        sklearn_pca, index = self.pca()

        # these are the principle componets row 0 = PC1, 1 =PC2 etc
        PC_df = pd.DataFrame(sklearn_pca.components_)
        PC_df = PC_df.T
        PC_df.columns = ["PC%i" % x for x in range(1, self.components+1)]
        PC_df.index = index

        # This is what want for ploting bar graph
        # y = sklearn_pca.explained_variance_ratio_

        factor_statement = '''select * from factors'''

        # fetch factor data
        factor_df = self.getDataFrame(factor_statement)
        factor_df.set_index("sample_name", drop=True, inplace=True)

        full_df = PC_df.join(factor_df)

        return collections.OrderedDict({x: full_df[full_df['factor'] == x] for
                                        x in set(full_df['factor'].tolist())})


class samplePCAvariance(samplePCA):
    '''
    Perform Principal component analysis on dataframe of
    expression values using sklearn PCA function. Takes expression
    dataframe, logs transforms data and scales variables to unit variance
    before performing PCA.

    Arguments
    ---------
    dataframe: pandas.Core.DataFrame
    a dataframe containing gene IDs, sample IDs
    and gene expression values

    Returns
    -------
    dataframe : pandas.Core.DataFrame
    a dataframe of first(PC1) and second (PC2) pricipal components
    in columns across samples, which are across the rows. '''
    # to add:
    # - ability to use rlog or variance stabalising transformation instead log2
    # - ability to change filter threshold for lowly expressed transcripts

    def __call__(self, track,  slice=None):

        sklearn_pca, index = self.pca()

        variance = sklearn_pca.explained_variance_ratio_

        final_df = pd.DataFrame({"variance": variance,
                                 "PC": range(1, self.components+1)})

        return final_df


class BiasFactors(RnaseqqcTracker):
    table = "bias_binned_means"

    def getTracks(self):
        d = self.get("SELECT DISTINCT bias_factor FROM %(table)s")
        return ["GC_Content", "length"]
        # return tuple([x[0] for x in d])

    def __call__(self, track, slice=None):
        statement = """
        SELECT bin, sample_id, value
        FROM %(table)s
        WHERE bias_factor = '%(track)s'
        AND variable = 'LogTPM'"""
        # fetch data
        df = self.getDataFrame(statement)
        df.set_index("sample_id", drop=False, inplace=True)

        factor_statement = '''select * from factors'''
        factor_df = self.getDataFrame(factor_statement)
        factor_df.set_index("sample_name", drop=True, inplace=True)
        factor_df.index.name = "sample_id"

        print factor_df.head()
        print df.head()

        full_df = df.join(factor_df)

        return full_df
        return collections.OrderedDict({x: full_df[full_df['factor'] == x] for
                                        x in set(full_df['factor'].tolist())})

        # TS: this should be replaced with a merge with the table of
        # experiment information
        # df2 = pd.DataFrame(map(lambda x: x.split("-"), df['sample']))
        # df2.columns = ["id_"+str(x) for x in range(1, len(df2.columns)+1)]

        # merged = pd.concat([df, df2], axis=1)
        # merged.index = ("all",)*len(merged.index)
        # merged.index.name = "track"


class ExpressionDistribution(RnaseqqcTracker):
    table = "sailfish_transcripts"

    def __call__(self, track, slice=None):
        statement = """SELECT sample_id, transcript_id, TPM
        FROM %(table)s WHERE transcript_id != 'Transcript'"""

        df = pd.DataFrame.from_dict(self.getAll(statement))
        c = 0.1
        df['logTPM'] = df['TPM'].apply(lambda x: np.log2(c + x))

        return df


<<<<<<< HEAD
class SampleOverlapsExpress(RnaseqqcTracker):
    '''
    Tracker class to compute overlap of expression for each
    sample on a pair-wise basis.  Returns a table of
    sample x sample overlaps, where the overlap is the
    number of common genes expressed in each pair of
    samples.
    '''

    table = "transcript_quantification"

    def __call__(self, track, slice=None):
        statement = """SELECT sample_id, transcript_id
        FROM %(table)s
        WHERE TPM >= 100;"""

        df = pd.DataFrame.from_dict(self.getAll(statement))

        overlaps = self.getOverlaps(dataframe=df)
        return overlaps

    def getOverlaps(self, dataframe):
        '''
        Pass in a dataframe of samples and
        expressed genes > threshold.
        Return an nxn dataframe of sample
        overlaps
        '''
        dataframe.index = dataframe["sample_id"]
        samples = set(dataframe.index)
        pairs = itertools.combinations_with_replacement(iterable=samples,
                                                        r=2)
        _df = pd.DataFrame(columns=samples, index=samples)
        _df.fillna(0.0, inplace=True)

        for comb in pairs:
            s1, s2 = comb
            s1_gene = set(dataframe.loc[s1]["transcript_id"])
            s2_gene = set(dataframe.loc[s2]["transcript_id"])
            gene_intersect = s1_gene.intersection(s2_gene)
            size = len(gene_intersect)
            _df.loc[s1, s2] = size
            _df.loc[s2, s1] = size

        return _df
=======
class ThreePrimeBias(RnaseqqcTracker):
    '''
    Generates a dataframe of  mean read depth at each site in 3000bp from
    the 3' end.

    Arguments
    ---------
    threeprimebiasprofiles: str
    the name of an SQL database table containing mean read
    depth at these 3000 sites, plus upstream, downstream and intronic regions
    (these are not used)

    Returns
    -------
    df : pandas.Core.DataFrame
    a dataframe of showing bin (1 - 3000 with 3000 at the 3' end) and mean read
    count for only for the first 3000bp of each transcript'

    '''

    table = "threeprimebiasprofiles"

    def getTracks(self):
        d = self.get("""SELECT DISTINCT
                    track FROM threeprimebiasprofiles""")
        return tuple([x[0] for x in d])

    def __call__(self, track):
        statement = """
        SELECT bin, region, counts
        FROM %(table)s
        WHERE track = '%(track)s'
        AND region = 'exonsLast3000bp_zoomedTo3000bp'
        """
        df = self.getDataFrame(statement)
        df.bin -= 1000
        # reindexes bins as downstreem region not included
        return df
>>>>>>> 4ea29963

# class ExpressionDistributionNotR(RnaseqqcTracker, SingleTableTrackerColumns):
#    table = "transcript_quantification"
#    column = "transcript_id"
#    exclude_columns = "RPKM"

#    def __call__(self, track, slice=None):
#        statement = ("SELECT sample_id, transcript_id, RPKM FROM %(table)s WHERE transcript_id != 'Transcript'")
#        df = pd.DataFrame.from_dict(self.getAll(statement))
#        c = 0.0000001
#        df['log2rpkm'] = df['RPKM'].apply(lambda x: np.log2(c + x))
#        pivot = df.pivot(index='sample_id', columns='transcript_id', values='log2rpkm')

#        return pivot

# cgatreport-test -t ExpressionDistribution -r density-plot


class MappingTracker(TrackerSQL):
    """Base class for trackers from mapping report used for mapping context below"""


class MappingContext(MappingTracker, SingleTableTrackerRows):
    table = "context_stats"<|MERGE_RESOLUTION|>--- conflicted
+++ resolved
@@ -1,12 +1,9 @@
 import glob
 import numpy as np
 import pandas as pd
-<<<<<<< HEAD
 import numpy as np
 import itertools
-=======
 import collections
->>>>>>> 4ea29963
 from sklearn import manifold
 from sklearn.metrics import euclidean_distances
 from sklearn.preprocessing import scale as sklearn_scale
@@ -124,11 +121,7 @@
     # - JOIN with design table to get further aesthetics for plotting
     #   E.g treatment, replicate, etc
 
-<<<<<<< HEAD
     table = "transcript_quantification"
-=======
-    table = "sailfish_transcripts"
->>>>>>> 4ea29963
 
     def __call__(self, track,  slice=None):
 
@@ -157,13 +150,12 @@
         return pos
 
 
-class samplePCA(RnaseqqcTracker):
+class samplePCAprojections(samplePCA):
     '''
     Perform Principal component analysis on dataframe of
     expression values using sklearn PCA function. Takes expression
     dataframe, logs transforms data and scales variables to unit variance
     before performing PCA.
-<<<<<<< HEAD
 
     Arguments
     ---------
@@ -176,115 +168,7 @@
     dataframe : pandas.Core.DataFrame
     a dataframe of first(PC1) and second (PC2) pricipal components
     in columns across samples, which are across the rows. '''
-    # to add:
-    # - ability to use rlog or variance stabalising transformation instead log2
-    # - ability to change filter threshold fo rlowly expressed transcripts
-    # - JOIN with design table to get further aesthetics for plotting
-    #   E.g treatment, replicate, etc
-
-    table = "transcript_quantification"
-
-    def __call__(self, track,  slice=None):
-
-        # remove WHERE when table cleaned up to remove header rows
-        statement = (
-            "SELECT transcript_id, TPM, sample_id FROM %(table)s "
-            "where transcript_id != 'Transcript'")
-
-        # fetch data
-        df = self.getDataFrame(statement)
-
-        # put dataframe so row=genes, cols = samples, cells contain TPM
-        pivot_df = df.pivot('transcript_id', 'sample_id')['TPM']
-
-        # filter dataframe to get rid of genes where TPM == 0 across samples
-        filtered_df = pivot_df[pivot_df.sum(axis=1) > 0]
-
-        # add +1 to counts and log transform data.
-        logdf = np.log(filtered_df + 1)
-
-        # Scale dataframe so variance =1 across rows
-        logscaled = sklearn_scale(logdf, axis=1)
-
-        # turn array back to df and add transcript id back to index
-        logscaled_df = pd.DataFrame(logscaled)
-        logscaled_df.index = list(logdf.index)
-
-        # Now do the PCA - can change n_components
-        sklearn_pca = sklearnPCA(n_components=2)
-        sklearn_pca.fit(logscaled_df)
-
-        # these are the principle componets row 0 = PC1, 1 =PC2 etc
-        PC_df = pd.DataFrame(sklearn_pca.components_)
-        PC_df.index = ['PC1', 'PC2']
-
-        # This is what want for ploting bar graph
-        # y = sklearn_pca.explained_variance_ratio_
-
-        return PC_df.T
-=======
-    '''
-
-    # to add:
-    # - ability to use rlog or variance stabalising transformation instead log2
-    # - ability to change filter threshold for lowly expressed transcripts
-
-    components = 10
-    table = "sailfish_transcripts"
-
-    def pca(self):
-
-        # remove WHERE when table cleaned up to remove header rows
-        statement = ("""SELECT transcript_id, TPM, sample_id FROM %s
-        where transcript_id != 'Transcript' """ % self.table)
-
-        # fetch data
-        df = self.getDataFrame(statement)
-
-        # put dataframe so row=genes, cols = samples, cells contain TPM
-        pivot_df = df.pivot('transcript_id', 'sample_id')['TPM']
-
-        # filter dataframe to get rid of genes where TPM == 0 across samples
-        filtered_df = pivot_df[pivot_df.sum(axis=1) > 0]
-
-        # add +1 to counts and log transform data.
-        logdf = np.log(filtered_df + 0.1)
-
-        # Scale dataframe so variance =1 across rows
-        logscaled = sklearn_scale(logdf, axis=1)
-
-        # turn array back to df and add transcript id back to index
-        logscaled_df = pd.DataFrame(logscaled)
-        logscaled_df.index = list(logdf.index)
-
-        # Now do the PCA - can change n_components
-        sklearn_pca = sklearnPCA(n_components=self.components)
-        sklearn_pca.fit(logscaled_df)
-
-        index = logdf.columns
-
-        return sklearn_pca, index
-
-
-class samplePCAprojections(samplePCA):
-    '''
-    Perform Principal component analysis on dataframe of
-    expression values using sklearn PCA function. Takes expression
-    dataframe, logs transforms data and scales variables to unit variance
-    before performing PCA.
->>>>>>> 4ea29963
-
-    Arguments
-    ---------
-    dataframe: pandas.Core.DataFrame
-    a dataframe containing gene IDs, sample IDs
-    and gene expression values
-
-    Returns
-    -------
-    dataframe : pandas.Core.DataFrame
-    a dataframe of first(PC1) and second (PC2) pricipal components
-    in columns across samples, which are across the rows. '''
+
     # to add:
     # - ability to use rlog or variance stabalising transformation instead log2
     # - ability to change filter threshold for lowly expressed transcripts
@@ -404,7 +288,6 @@
         return df
 
 
-<<<<<<< HEAD
 class SampleOverlapsExpress(RnaseqqcTracker):
     '''
     Tracker class to compute overlap of expression for each
@@ -450,7 +333,8 @@
             _df.loc[s2, s1] = size
 
         return _df
-=======
+
+
 class ThreePrimeBias(RnaseqqcTracker):
     '''
     Generates a dataframe of  mean read depth at each site in 3000bp from
@@ -489,7 +373,6 @@
         df.bin -= 1000
         # reindexes bins as downstreem region not included
         return df
->>>>>>> 4ea29963
 
 # class ExpressionDistributionNotR(RnaseqqcTracker, SingleTableTrackerColumns):
 #    table = "transcript_quantification"
