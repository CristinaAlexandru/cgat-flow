--- conflicted
+++ resolved
@@ -326,13 +326,6 @@
       pip install MySQL-python
       pip install CGATReport
 
-<<<<<<< HEAD
-      # SLV: workaround to
-      # https://github.com/conda/conda/issues/4955
-      conda install -f pysam=0.10 htslib=1.3 --override-channels --channel conda-forge --channel defaults --channel r --channel bioconda --yes
-
-=======
->>>>>>> d01ff9d9
       # Set up other environment variables
       setup_env_vars
 
@@ -437,13 +430,6 @@
    pip install MySQL-python
    pip install CGATReport
 
-<<<<<<< HEAD
-   # SLV: workaround to
-   # https://github.com/conda/conda/issues/4955
-   conda install -f pysam=0.10 htslib=1.3 --override-channels --channel conda-forge --channel defaults --channel r --channel bioconda --yes
-
-=======
->>>>>>> d01ff9d9
    # need to install the CGAT Code Collection as well
    install_cgat_scripts
 
@@ -777,29 +763,12 @@
 done # while-loop
 
 # sanity checks
-<<<<<<< HEAD
-if [[ ! $TRAVIS_INSTALL ]] && [[ ! $JENKINS_INSTALL ]] ; then
-    if [[ $INSTALL_SCRIPTS ]] && [[ $INSTALL_DEVEL ]] ; then
-       echo
-       echo " Incorrect input arguments: mixing --cgat-scripts and --cgat-devel is not permitted."
-       echo " Installation aborted. Please run -h option."
-       echo
-       exit 1
-    elif [[ ! $INSTALL_SCRIPTS  ]] && [[ ! $INSTALL_DEVEL ]] ; then
-       echo
-       echo " Error: you need to either specify --cgat-scripts or --cgat-devel."
-       echo " Installation aborted. Please run -h option."
-       echo
-       exit 1
-    fi
-=======
 if [[ $INSTALL_SCRIPTS ]] && [[ $INSTALL_DEVEL ]] ; then
    echo
    echo " Incorrect input arguments: mixing --cgat-scripts and --cgat-devel is not permitted."
    echo " Installation aborted. Please run -h option."
    echo
    exit 1
->>>>>>> d01ff9d9
 fi
 
 # perform actions according to the input parameters processed
